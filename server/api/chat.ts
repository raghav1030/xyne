import { answerContextMap, cleanContext, userContext } from "@/ai/context"
import {
  // baselineRAGIterationJsonStream,
  baselineRAGJsonStream,
  generateSearchQueryOrAnswerFromConversation,
  generateTitleUsingQuery,
  jsonParseLLMOutput,
  meetingPromptJsonStream,
  queryRewriter,
  temporalEventClassification,
} from "@/ai/provider"
import {
  Models,
  type ConverseResponse,
  type TemporalClassifier,
} from "@/ai/types"
import config from "@/config"
import {
  deleteChatByExternalId,
  deleteMessagesByChatId,
  getChatByExternalId,
  getPublicChats,
  insertChat,
  updateChatByExternalId,
  updateMessageByExternalId,
} from "@/db/chat"
import { db } from "@/db/client"
import {
  getChatMessages,
  insertMessage,
  getMessageByExternalId,
  getChatMessagesBefore,
  updateMessage,
} from "@/db/message"
import {
  selectPublicChatSchema,
  selectPublicMessagesSchema,
  type SelectChat,
  type SelectMessage,
} from "@/db/schema"
import { getUserAndWorkspaceByEmail } from "@/db/user"
import { getLogger } from "@/logger"
import { ChatSSEvents, OpenAIError, type MessageReqType } from "@/shared/types"
import { MessageRole, Subsystem } from "@/types"
import {
  getErrorMessage,
  getRelativeTime,
  splitGroupedCitationsWithSpaces,
} from "@/utils"
import {
  ToolResultContentBlock,
  type ConversationRole,
  type Message,
} from "@aws-sdk/client-bedrock-runtime"
import type { Context } from "hono"
import { HTTPException } from "hono/http-exception"
import { streamSSE } from "hono/streaming"
import { z } from "zod"
import type { chatSchema } from "@/api/search"
import { getTracer, type Span, type Tracer } from "@/tracer"
import { searchVespa } from "@/search/vespa"
import {
  Apps,
  chatMessageSchema,
  entitySchema,
  eventSchema,
  fileSchema,
  mailAttachmentSchema,
  mailSchema,
  userSchema,
  type VespaChatMessage,
  type VespaEvent,
  type VespaEventSearch,
  type VespaFile,
  type VespaMail,
  type VespaMailAttachment,
  type VespaMailSearch,
  type VespaSearchResponse,
  type VespaSearchResult,
  type VespaSearchResults,
  type VespaSearchResultsSchema,
  type VespaUser,
} from "@/search/types"
import { APIError } from "openai"
import {
  getChatTraceByExternalId,
  insertChatTrace,
  deleteChatTracesByChatExternalId,
  updateChatTrace,
} from "@/db/chatTrace"
const {
  JwtPayloadKey,
  chatHistoryPageSize,
  defaultBestModel,
  defaultFastModel,
  maxDefaultSummary,
  chatPageSize,
  isReasoning,
  fastModelReasoning,
  StartThinkingToken,
  EndThinkingToken,
} = config
const Logger = getLogger(Subsystem.Chat)

// this is not always the case but unless our router detects that we need
// these we will by default remove them
const nonWorkMailLabels = ["CATEGORY_UPDATES", "CATEGORY_PROMOTIONS"]

enum RagPipelineStages {
  QueryRouter = "QueryRouter",
  NewChatTitle = "NewChatTitle",
  AnswerOrSearch = "AnswerOrSearch",
  AnswerWithList = "AnswerWithList",
  AnswerOrRewrite = "AnswerOrRewrite",
  RewriteAndAnswer = "RewriteAndAnswer",
  UserChat = "UserChat",
  DefaultRetrieval = "DefaultRetrieval",
}

const ragPipelineConfig = {
  [RagPipelineStages.QueryRouter]: {
    modelId: defaultFastModel,
    reasoning: fastModelReasoning,
  },
  [RagPipelineStages.AnswerOrSearch]: {
    modelId: defaultFastModel, //defaultBestModel,
    reasoning: fastModelReasoning,
  },
  [RagPipelineStages.AnswerWithList]: {
    modelId: defaultBestModel,
  },
  [RagPipelineStages.NewChatTitle]: {
    modelId: defaultFastModel,
  },
  [RagPipelineStages.AnswerOrRewrite]: {
    modelId: defaultBestModel,
  },
  [RagPipelineStages.RewriteAndAnswer]: {
    modelId: defaultBestModel,
  },
  [RagPipelineStages.UserChat]: {
    modelId: defaultBestModel,
  },
  [RagPipelineStages.DefaultRetrieval]: {
    modelId: defaultBestModel,
    page: 5,
  },
}

export const GetChatApi = async (c: Context) => {
  try {
    // @ts-ignore
    const body: z.infer<typeof chatSchema> = c.req.valid("json")
    const { chatId } = body
    const [chat, messages] = await Promise.all([
      getChatByExternalId(db, chatId),
      getChatMessages(db, chatId),
    ])
    return c.json({
      chat: selectPublicChatSchema.parse(chat),
      messages: selectPublicMessagesSchema.parse(messages),
    })
  } catch (error) {
    const errMsg = getErrorMessage(error)
    Logger.error(
      error,
      `Get Chat and Messages Error: ${errMsg} ${(error as Error).stack}`,
    )
    throw new HTTPException(500, {
      message: "Could not fetch chat and messages",
    })
  }
}

export const ChatRenameApi = async (c: Context) => {
  try {
    // @ts-ignore
    const { title, chatId } = c.req.valid("json")
    await updateChatByExternalId(db, chatId, { title })
    return c.json({ success: true })
  } catch (error) {
    const errMsg = getErrorMessage(error)
    Logger.error(
      error,
      `Chat Rename Error: ${errMsg} ${(error as Error).stack}`,
    )
    throw new HTTPException(500, {
      message: "Could not rename chat",
    })
  }
}

export const ChatDeleteApi = async (c: Context) => {
  try {
    // @ts-ignore
    const { chatId } = c.req.valid("json")
    await db.transaction(async (tx) => {
      // First delete chat traces to avoid cascade violations
      await deleteChatTracesByChatExternalId(tx, chatId)
      // Second we have to delete all messages associated with that chat
      await deleteMessagesByChatId(tx, chatId)
      await deleteChatByExternalId(tx, chatId)
    })
    return c.json({ success: true })
  } catch (error) {
    const errMsg = getErrorMessage(error)
    Logger.error(
      error,
      `Chat Delete Error: ${errMsg} ${(error as Error).stack}`,
    )
    throw new HTTPException(500, {
      message: "Could not delete chat",
    })
  }
}

export const ChatHistory = async (c: Context) => {
  try {
    const { sub } = c.get(JwtPayloadKey)
    const email = sub
    // @ts-ignore
    const { page } = c.req.valid("query")
    const offset = page * chatHistoryPageSize
    return c.json(await getPublicChats(db, email, chatHistoryPageSize, offset))
  } catch (error) {
    const errMsg = getErrorMessage(error)
    Logger.error(
      error,
      `Chat History Error: ${errMsg} ${(error as Error).stack}`,
    )
    throw new HTTPException(500, {
      message: "Could not get chat history",
    })
  }
}

export const ChatBookmarkApi = async (c: Context) => {
  try {
    // @ts-ignore
    const body = c.req.valid("json")
    const { chatId, bookmark } = body
    await updateChatByExternalId(db, chatId, { isBookmarked: bookmark })
    return c.json({})
  } catch (error) {
    const errMsg = getErrorMessage(error)
    Logger.error(
      error,
      `Chat Bookmark Error: ${errMsg} ${(error as Error).stack}`,
    )
    throw new HTTPException(500, {
      message: "Could not bookmark chat",
    })
  }
}

const MinimalCitationSchema = z.object({
  docId: z.string(),
  title: z.string().optional(),
  url: z.string().optional(),
  app: z.nativeEnum(Apps),
  entity: entitySchema,
})

export type Citation = z.infer<typeof MinimalCitationSchema>

interface CitationResponse {
  answer?: string
  citations?: number[]
}

export const GetChatTraceApi = async (c: Context) => {
  try {
    // @ts-ignore - Assume validation is handled by middleware in server.ts
    const { chatId, messageId } = c.req.valid("query")

    if (!chatId || !messageId) {
      throw new HTTPException(400, {
        message: "chatId and messageId are required query parameters",
      })
    }
    const trace = await getChatTraceByExternalId(chatId, messageId)

    if (!trace) {
      // Return 404 if the trace is not found for the given IDs
      throw new HTTPException(500, { message: "Chat trace not found" })
    }

    // The traceJson is likely already a JSON object/string in the DB, return it directly
    return c.json(trace)
  } catch (error) {
    const errMsg = getErrorMessage(error)
    if (error instanceof HTTPException) {
      // Re-throw HTTPExceptions to let Hono handle them
      throw error
    }
    Logger.error(
      error,
      `Get Chat Trace Error: ${errMsg} ${(error as Error).stack}`,
    )
    throw new HTTPException(500, {
      message: "Could not fetch chat trace",
    })
  }
}

const searchToCitation = (result: VespaSearchResults): Citation => {
  const fields = result.fields
  if (result.fields.sddocname === userSchema) {
    return {
      docId: (fields as VespaUser).docId,
      title: (fields as VespaUser).name,
      url: `https://contacts.google.com/${(fields as VespaUser).email}`,
      app: (fields as VespaUser).app,
      entity: (fields as VespaUser).entity,
    }
  } else if (result.fields.sddocname === fileSchema) {
    return {
      docId: (fields as VespaFile).docId,
      title: (fields as VespaFile).title,
      url: (fields as VespaFile).url || "",
      app: (fields as VespaFile).app,
      entity: (fields as VespaFile).entity,
    }
  } else if (result.fields.sddocname === mailSchema) {
    return {
      docId: (fields as VespaMail).docId,
      title: (fields as VespaMail).subject,
      url: `https://mail.google.com/mail/u/0/#inbox/${fields.docId}`,
      app: (fields as VespaMail).app,
      entity: (fields as VespaMail).entity,
    }
  } else if (result.fields.sddocname === eventSchema) {
    return {
      docId: (fields as VespaEvent).docId,
      title: (fields as VespaEvent).name || "No Title",
      url: (fields as VespaEvent).url,
      app: (fields as VespaEvent).app,
      entity: (fields as VespaEvent).entity,
    }
  } else if (result.fields.sddocname === mailAttachmentSchema) {
    return {
      docId: (fields as VespaMailAttachment).docId,
      title: (fields as VespaMailAttachment).filename || "No Filename",
      url: `https://mail.google.com/mail/u/0/#inbox/${(fields as VespaMailAttachment).mailId}?projector=1&messagePartId=0.${(fields as VespaMailAttachment).partId}&disp=safe&zw`,
      app: (fields as VespaMailAttachment).app,
      entity: (fields as VespaMailAttachment).entity,
    }
  } else if (result.fields.sddocname === chatMessageSchema) {
    return {
      docId: (fields as VespaChatMessage).docId,
      title: (fields as VespaChatMessage).text,
      url: `https://${(fields as VespaChatMessage).domain}.slack.com/archives/${(fields as VespaChatMessage).channelId}/p${(fields as VespaChatMessage).updatedAt}`,
      app: (fields as VespaChatMessage).app,
      entity: (fields as VespaChatMessage).entity,
    }
  } else {
    throw new Error("Invalid search result type for citation")
  }
}

const searchToCitations = (
  results: z.infer<typeof VespaSearchResultsSchema>[],
): Citation[] => {
  if (results.length === 0) {
    return []
  }
  return results.map((result) => searchToCitation(result as VespaSearchResults))
}

export const textToCitationIndex = /\[(\d+)\]/g

export const processMessage = (
  text: string,
  citationMap: Record<number, number>,
) => {
  if (!text) {
    return ""
  }

  text = splitGroupedCitationsWithSpaces(text)
  return text.replace(textToCitationIndex, (match, num) => {
    const index = citationMap[num]

    return typeof index === "number" ? `[${index + 1}]` : ""
  })
}

// the Set is passed by reference so that singular object will get updated
// but need to be kept in mind
const checkAndYieldCitations = function* (
  text: string,
  yieldedCitations: Set<number>,
  results: any[],
  baseIndex: number = 0,
) {
  let match
  while ((match = textToCitationIndex.exec(text)) !== null) {
    const citationIndex = parseInt(match[1], 10)
    if (!yieldedCitations.has(citationIndex)) {
      const item = results[citationIndex - baseIndex]
      if (item) {
        yield {
          citation: {
            index: citationIndex,
            item: searchToCitation(item as VespaSearchResults),
          },
        }
        yieldedCitations.add(citationIndex)
      } else {
        Logger.error(
          "Found a citation index but could not find it in the search result ",
          citationIndex,
          results.length,
        )
      }
    }
  }
}

async function* generateIterativeTimeFilterAndQueryRewrite(
  input: string,
  messages: Message[],
  email: string,
  userCtx: string,
  alpha: number = 0.5,
  pageSize: number = 10,
  maxPageNumber: number = 3,
  maxSummaryCount: number | undefined,
  queryRagSpan?: Span,
): AsyncIterableIterator<
  ConverseResponse & { citation?: { index: number; item: any } }
> {
  // we are not going to do time expansion
  // we are going to do 4 months answer
  // if not found we go back to iterative page search
  // @ts-ignore
  const rootSpan = queryRagSpan?.startSpan(
    "generateIterativeTimeFilterAndQueryRewrite",
  )
  rootSpan?.setAttribute("input", input)
  rootSpan?.setAttribute("email", email)
  rootSpan?.setAttribute("alpha", alpha)
  rootSpan?.setAttribute("pageSize", pageSize)
  rootSpan?.setAttribute("maxPageNumber", maxPageNumber)
  rootSpan?.setAttribute("maxSummaryCount", maxSummaryCount || "none")
  const message = input
  const initialSearchSpan = rootSpan?.startSpan("latestResults_search")
  // Ensure we have search terms even after stopword removal
  const monthInMs = 30 * 24 * 60 * 60 * 1000
  const timestampRange = {
    from: new Date().getTime() - 4 * monthInMs,
    to: new Date().getTime(),
  }
  const latestResults = (
    await searchVespa(message, email, null, null, {
      limit: pageSize,
      alpha,
      timestampRange,
      span: initialSearchSpan,
    })
  ).root.children
  initialSearchSpan?.setAttribute("result_count", latestResults?.length || 0)
  initialSearchSpan?.setAttribute(
    "result_ids",
    JSON.stringify(
      latestResults?.map((r: VespaSearchResult) => (r.fields as any).docId) ||
        [],
    ),
  )
  initialSearchSpan?.end()
  const latestIds = latestResults
    ?.map((v: VespaSearchResult) => (v?.fields as any).docId)
    ?.filter((v) => !!v)

  // for the case of reasoning as we are streaming the tokens and the citations
  // our iterative rag has be aware of the results length(max potential citation index) that is already sent before hand
  // so this helps us avoid conflict with a previous citation index
  let previousResultsLength = 0
  for (var pageNumber = 0; pageNumber < maxPageNumber; pageNumber++) {
    const pageSpan = rootSpan?.startSpan(`page_iteration_${pageNumber}`)
    pageSpan?.setAttribute("page_number", pageNumber)
    // should only do it once
    if (pageNumber === Math.floor(maxPageNumber / 2)) {
      // get the first page of results
      const rewriteSpan = pageSpan?.startSpan("query_rewrite")
      const vespaSearchSpan = rewriteSpan?.startSpan("vespa_search")
      let results = await searchVespa(message, email, null, null, {
        limit: pageSize,
        alpha,
        span: vespaSearchSpan,
      })
      vespaSearchSpan?.setAttribute(
        "result_count",
        results?.root?.children?.length || 0,
      )
      vespaSearchSpan?.setAttribute(
        "result_ids",
        JSON.stringify(
          results?.root?.children?.map(
            (r: VespaSearchResult) => (r.fields as any).docId,
          ) || [],
        ),
      )
      vespaSearchSpan?.end()

      const initialContext = cleanContext(
        results?.root?.children
          ?.map(
            (v, i) =>
              `Index ${i} \n ${answerContextMap(v as z.infer<typeof VespaSearchResultsSchema>, maxSummaryCount)}`,
          )
          ?.join("\n"),
      )

      const queryRewriteSpan = rewriteSpan?.startSpan("query_rewriter")
      const queryResp = await queryRewriter(input, userCtx, initialContext, {
        modelId: defaultFastModel, //defaultBestModel,
        stream: false,
      })
      const queries = queryResp.queries
      queryRewriteSpan?.setAttribute("query_count", queries.length)
      queryRewriteSpan?.setAttribute("queries", JSON.stringify(queries))
      queryRewriteSpan?.end()
      rewriteSpan?.end()
      for (let idx = 0; idx < queries.length; idx++) {
        const query = queries[idx]
        const querySpan = pageSpan?.startSpan(`query_${idx}`)
        querySpan?.setAttribute("query_index", idx)
        querySpan?.setAttribute("query_text", query)

        const latestSearchSpan = querySpan?.startSpan("latest_results_search")
        const latestResults: VespaSearchResult[] = (
          await searchVespa(query, email, null, null, {
            limit: pageSize,
            alpha,
            timestampRange: {
              from: new Date().getTime() - 4 * monthInMs,
              to: new Date().getTime(),
            },
            span: latestSearchSpan,
          })
        )?.root?.children
        latestSearchSpan?.setAttribute(
          "result_count",
          latestResults?.length || 0,
        )
        latestSearchSpan?.setAttribute(
          "result_ids",
          JSON.stringify(
            latestResults?.map(
              (r: VespaSearchResult) => (r.fields as any).docId,
            ) || [],
          ),
        )
        latestSearchSpan?.end()

        let results = await searchVespa(query, email, null, null, {
          limit: pageSize,
          alpha,
          excludedIds: latestResults
            ?.map((v: VespaSearchResult) => (v.fields as any).docId)
            ?.filter((v) => !!v),
        })
        const totalResultsSpan = querySpan?.startSpan("total_results")
        const totalResults = (results?.root?.children || []).concat(
          latestResults || [],
        )
        totalResultsSpan?.setAttribute(
          "total_result_count",
          totalResults.length,
        )
        totalResultsSpan?.setAttribute(
          "result_ids",
          JSON.stringify(
            totalResults.map((r: VespaSearchResult) => (r.fields as any).docId),
          ),
        )
        totalResultsSpan?.end()
        const contextSpan = querySpan?.startSpan("build_context")
        const initialContext = cleanContext(
          totalResults
            ?.map(
              (v, i) =>
                `Index ${i} \n ${answerContextMap(v as z.infer<typeof VespaSearchResultsSchema>, maxSummaryCount)}`,
            )
            ?.join("\n"),
        )
        contextSpan?.setAttribute("context_length", initialContext?.length || 0)
        contextSpan?.setAttribute("context", initialContext || "")
        contextSpan?.setAttribute("number_of_chunks", totalResults.length)
        Logger.info(
          `[Query Rewrite Path] Number of contextual chunks being passed: ${totalResults.length}`,
        )
        contextSpan?.end()

        const ragSpan = querySpan?.startSpan("baseline_rag")
        const iterator = baselineRAGJsonStream(
          query,
          userCtx,
          initialContext,
          // pageNumber,
          // maxPageNumber,
          {
            stream: true,
            modelId: defaultBestModel,
            messages,
            reasoning: isReasoning,
          },
        )
        let buffer = ""
        let currentAnswer = ""
        let parsed = { answer: "" }
        let thinking = ""
        let reasoning = isReasoning
        let yieldedCitations = new Set<number>()
        const ANSWER_TOKEN = '"answer":'
        for await (const chunk of iterator) {
          if (chunk.text) {
            if (reasoning) {
              if (thinking && !chunk.text.includes(EndThinkingToken)) {
                thinking += chunk.text
                yield* checkAndYieldCitations(
                  thinking,
                  yieldedCitations,
                  totalResults,
                  previousResultsLength,
                )
                yield { text: chunk.text, reasoning }
              } else {
                // first time
                const startThinkingIndex =
                  chunk.text.indexOf(StartThinkingToken)
                if (
                  startThinkingIndex !== -1 &&
                  chunk.text.trim().length > StartThinkingToken.length
                ) {
                  let token = chunk.text.slice(
                    startThinkingIndex + StartThinkingToken.length,
                  )
                  if (chunk.text.includes(EndThinkingToken)) {
                    token = chunk.text.split(EndThinkingToken)[0]
                    thinking += token
                  } else {
                    thinking += token
                  }
                  yield* checkAndYieldCitations(
                    thinking,
                    yieldedCitations,
                    totalResults,
                    previousResultsLength,
                  )
                  yield { text: token, reasoning }
                }
              }
            }
            if (reasoning && chunk.text.includes(EndThinkingToken)) {
              reasoning = false
              chunk.text = chunk.text.split(EndThinkingToken)[1].trim()
            }
            if (!reasoning) {
              buffer += chunk.text
              try {
                parsed = jsonParseLLMOutput(buffer, ANSWER_TOKEN)
                if (parsed.answer === null) {
                  break
                }
                if (parsed.answer && currentAnswer !== parsed.answer) {
                  if (currentAnswer === "") {
                    // First valid answer - send the whole thing
                    yield { text: parsed.answer }
                  } else {
                    // Subsequent chunks - send only the new part
                    const newText = parsed.answer.slice(currentAnswer.length)
                    yield { text: newText }
                  }
                  yield* checkAndYieldCitations(
                    parsed.answer,
                    yieldedCitations,
                    totalResults,
                    previousResultsLength,
                  )
                  currentAnswer = parsed.answer
                }
              } catch (err) {
                const errMessage = (err as Error).message
                Logger.error(
                  err,
                  `Error while parsing LLM output ${errMessage}`,
                )
                continue
              }
            }
          }
          if (chunk.cost) {
            yield { cost: chunk.cost }
          }
        }
        if (parsed.answer) {
          ragSpan?.setAttribute("answer_found", true)
          ragSpan?.end()
          querySpan?.end()
          pageSpan?.end()
          rootSpan?.end()
          queryRagSpan?.end()
          return
        }
        if (isReasoning) {
          previousResultsLength += totalResults.length
        }
        ragSpan?.end()
        querySpan?.end()
      }
    }
    const pageSearchSpan = pageSpan?.startSpan("page_search")
    let results: VespaSearchResponse
    if (pageNumber === 0) {
      const searchSpan = pageSearchSpan?.startSpan(
        "vespa_search_with_excluded_ids",
      )
      results = await searchVespa(message, email, null, null, {
        limit: pageSize,
        offset: pageNumber * pageSize,
        alpha,
        excludedIds: latestIds,
        span: searchSpan,
      })
      searchSpan?.setAttribute(
        "result_count",
        results?.root?.children?.length || 0,
      )
      searchSpan?.setAttribute(
        "result_ids",
        JSON.stringify(
          results?.root?.children?.map(
            (r: VespaSearchResult) => (r.fields as any).docId,
          ) || [],
        ),
      )
      searchSpan?.end()
      if (!results.root.children) {
        results.root.children = []
      }
      results.root.children = results?.root?.children?.concat(
        latestResults || [],
      )
    } else {
      const searchSpan = pageSearchSpan?.startSpan("vespa_search")
      results = await searchVespa(message, email, null, null, {
        limit: pageSize,
        offset: pageNumber * pageSize,
        alpha,
        span: searchSpan,
      })
      searchSpan?.setAttribute(
        "result_count",
        results?.root?.children?.length || 0,
      )
      searchSpan?.setAttribute(
        "result_ids",
        JSON.stringify(
          results?.root?.children?.map(
            (r: VespaSearchResult) => (r.fields as any).docId,
          ) || [],
        ),
      )
      searchSpan?.end()
    }
    pageSearchSpan?.setAttribute(
      "total_result_count",
      results?.root?.children?.length || 0,
    )
    pageSearchSpan?.setAttribute(
      "total_result_ids",
      JSON.stringify(
        results?.root?.children?.map(
          (r: VespaSearchResult) => (r.fields as any).docId,
        ) || [],
      ),
    )
    pageSearchSpan?.end()
    const startIndex = isReasoning ? previousResultsLength : 0
    const contextSpan = pageSpan?.startSpan("build_context")
    const initialContext = cleanContext(
      results?.root?.children
        ?.map(
          (v, i) =>
            `Index ${i + startIndex} \n ${answerContextMap(v as z.infer<typeof VespaSearchResultsSchema>, maxSummaryCount)}`,
        )
        ?.join("\n"),
    )
    contextSpan?.setAttribute("context_length", initialContext?.length || 0)
    contextSpan?.setAttribute("context", initialContext || "")
    contextSpan?.setAttribute(
      "number_of_chunks",
      results?.root?.children?.length || 0,
    )
    Logger.info(
      `[Main Search Path] Number of contextual chunks being passed: ${results?.root?.children?.length || 0}`,
    )
    contextSpan?.end()

    const ragSpan = pageSpan?.startSpan("baseline_rag")

    const iterator = baselineRAGJsonStream(input, userCtx, initialContext, {
      stream: true,
      modelId: defaultBestModel,
      reasoning: isReasoning,
    })

    let buffer = ""
    let currentAnswer = ""
    let parsed = { answer: "" }
    let thinking = ""
    let reasoning = isReasoning
    let yieldedCitations = new Set<number>()
    // tied to the json format and output expected, we expect the answer key to be present
    const ANSWER_TOKEN = '"answer":'
    for await (const chunk of iterator) {
      if (chunk.text) {
        if (reasoning) {
          if (thinking && !chunk.text.includes(EndThinkingToken)) {
            thinking += chunk.text
            yield* checkAndYieldCitations(
              thinking,
              yieldedCitations,
              results?.root?.children,
              previousResultsLength,
            )
            yield { text: chunk.text, reasoning }
          } else {
            // first time
            const startThinkingIndex = chunk.text.indexOf(StartThinkingToken)
            if (
              startThinkingIndex !== -1 &&
              chunk.text.trim().length > StartThinkingToken.length
            ) {
              let token = chunk.text.slice(
                startThinkingIndex + StartThinkingToken.length,
              )
              if (chunk.text.includes(EndThinkingToken)) {
                token = chunk.text.split(EndThinkingToken)[0]
                thinking += token
              } else {
                thinking += token
              }

              yield* checkAndYieldCitations(
                thinking,
                yieldedCitations,
                results?.root?.children,
                previousResultsLength,
              )
              yield { text: token, reasoning }
            }
          }
        }
        if (reasoning && chunk.text.includes(EndThinkingToken)) {
          reasoning = false
          chunk.text = chunk.text.split(EndThinkingToken)[1].trim()
        }

        if (!reasoning) {
          buffer += chunk.text
          try {
            parsed = jsonParseLLMOutput(buffer, ANSWER_TOKEN) || {}
            if (parsed.answer === null) {
              break
            }
            if (parsed.answer && currentAnswer !== parsed.answer) {
              if (currentAnswer === "") {
                // First valid answer - send the whole thing
                yield { text: parsed.answer }
              } else {
                // Subsequent chunks - send only the new part
                const newText = parsed.answer.slice(currentAnswer.length)
                yield { text: newText }
              }
              // Extract all citations from the parsed answer
              // const citationSpan = chunkSpan.startSpan("check_citations")
              yield* checkAndYieldCitations(
                parsed.answer,
                yieldedCitations,
                results?.root?.children,
                previousResultsLength,
              )
              currentAnswer = parsed.answer
            }
          } catch (err) {
            const errMessage = (err as Error).message
            Logger.error(err, `Error while parsing LLM output ${errMessage}`)
            continue
          }
        }
      }
      if (chunk.cost) {
        yield { cost: chunk.cost }
      }
    }
    if (parsed.answer) {
      ragSpan?.setAttribute("answer_found", true)
      ragSpan?.end()
      pageSpan?.end()
      rootSpan?.end()
      queryRagSpan?.end()
      return
    }
    if (isReasoning) {
      previousResultsLength += results?.root?.children?.length || 0
      pageSpan?.setAttribute("previous_results_length", previousResultsLength)
    }
    ragSpan?.end()
    pageSpan?.end()
  }
  const noAnswerSpan = rootSpan?.startSpan("no_answer_response")
  yield {
    text: "I could not find any information to answer it, please change your query",
  }
  noAnswerSpan?.end()
  rootSpan?.end()
  queryRagSpan?.end()
}

const getSearchRangeSummary = (
  from: number,
  to: number,
  direction: string,
  parentSpan?: Span,
) => {
  const summarySpan = parentSpan?.startSpan("getSearchRangeSummary")
  summarySpan?.setAttribute("from", from)
  summarySpan?.setAttribute("to", to)
  summarySpan?.setAttribute("direction", direction)
  const now = Date.now()
  // For "next" direction, we usually start from now
  if (direction === "next") {
    // Start from today/now
    const endDate = new Date(to)
    // Format end date to month/year if it's far in future
    const endStr =
      Math.abs(to - now) > 30 * 24 * 60 * 60 * 1000
        ? `${endDate.toLocaleString("default", { month: "long" })} ${endDate.getFullYear()}`
        : getRelativeTime(to)
    const result = `from today until ${endStr}`
    summarySpan?.setAttribute("result", result)
    summarySpan?.end()
    return result
  }
  // For "prev" direction
  else {
    const startDate = new Date(from)
    const startStr =
      Math.abs(now - from) > 30 * 24 * 60 * 60 * 1000
        ? `${startDate.toLocaleString("default", { month: "long" })} ${startDate.getFullYear()}`
        : getRelativeTime(from)
    const result = `from today back to ${startStr}`
    summarySpan?.setAttribute("result", result)
    summarySpan?.end()
    return result
  }
}

async function* generatePointQueryTimeExpansion(
  input: string,
  messages: Message[],
  classification: TemporalClassifier,
  email: string,
  userCtx: string,
  alpha: number,
  pageSize: number = 10,
  maxSummaryCount: number | undefined,
  eventRagSpan?: Span,
): AsyncIterableIterator<
  ConverseResponse & { citation?: { index: number; item: any } }
> {
  const rootSpan = eventRagSpan?.startSpan("generatePointQueryTimeExpansion")
  Logger.debug(`Started rootSpan at ${new Date().toISOString()}`)
  rootSpan?.setAttribute("input", input)
  rootSpan?.setAttribute("email", email)
  rootSpan?.setAttribute("alpha", alpha)
  rootSpan?.setAttribute("pageSize", pageSize)
  rootSpan?.setAttribute("maxSummaryCount", maxSummaryCount || "none")
  rootSpan?.setAttribute("direction", classification.direction || "unknown")

  const message = input
  const maxIterations = 10
  const weekInMs = 12 * 24 * 60 * 60 * 1000
  const direction = classification.direction as string
  let costArr: number[] = []

  let from = new Date().getTime()
  let to = new Date().getTime()
  let lastSearchedTime = direction === "prev" ? from : to

  let previousResultsLength = 0
  for (let iteration = 0; iteration < maxIterations; iteration++) {
    const iterationSpan = rootSpan?.startSpan(`iteration_${iteration}`)
    iterationSpan?.setAttribute("iteration", iteration)
    const windowSize = (2 + iteration) * weekInMs

    if (direction === "prev") {
      to = lastSearchedTime
      from = to - windowSize
      lastSearchedTime = from
    } else {
      from = lastSearchedTime
      to = from + windowSize
      lastSearchedTime = to
    }

    Logger.info(
      `Iteration ${iteration}, searching from ${new Date(from)} to ${new Date(to)}`,
    )
    iterationSpan?.setAttribute("from", new Date(from).toLocaleString())
    iterationSpan?.setAttribute("to", new Date(to).toLocaleString())
    // Search in both calendar events and emails
    const searchSpan = iterationSpan?.startSpan("search_vespa")
    const emailSearchSpan = searchSpan?.startSpan("email_search")
    // TODO: How to combine promise.all with spans?
    // emailSearchSpan?.setAttribute(`promise.all[eventResults, results]-${iteration}`, true)

    const calenderSearchSpan = searchSpan?.startSpan("calender_search")
    const [eventResults, results] = await Promise.all([
      searchVespa(message, email, Apps.GoogleCalendar, null, {
        limit: pageSize,
        alpha,
        timestampRange: { from, to },
        span: calenderSearchSpan,
      }),
      searchVespa(message, email, null, null, {
        limit: pageSize,
        alpha,
        timestampRange: { to, from },
        notInMailLabels: ["CATEGORY_PROMOTIONS"],
<<<<<<< HEAD
=======
        span: emailSearchSpan,
>>>>>>> 14e6184e
      }),
    ])
    emailSearchSpan?.setAttribute(
      "result_count",
      results?.root?.children?.length || 0,
    )
    emailSearchSpan?.setAttribute(
      "result_ids",
      JSON.stringify(
        results?.root?.children?.map(
          (r: VespaSearchResult) => (r.fields as any).docId,
        ) || [],
      ),
    )
    emailSearchSpan?.setAttribute("result", JSON.stringify(results))
    emailSearchSpan?.end()
    calenderSearchSpan?.setAttribute(
      "result_count",
      eventResults?.root?.children?.length || 0,
    )
    calenderSearchSpan?.setAttribute(
      "result_ids",
      JSON.stringify(
        eventResults?.root?.children?.map(
          (r: VespaSearchResult) => (r.fields as any).docId,
        ) || [],
      ),
    )
    calenderSearchSpan?.setAttribute("result", JSON.stringify(eventResults))
    calenderSearchSpan?.end()
    searchSpan?.end()

    if (!results.root.children && !eventResults.root.children) {
      iterationSpan?.end()
      continue
    }

    // Combine and filter results
    const combineSpan = iterationSpan?.startSpan("combine_results")
    const combinedResults = {
      root: {
        children: [
          ...(results.root.children || []),
          ...(eventResults.root.children || []),
        ].filter(
          (v: VespaSearchResult) =>
            (v.fields as VespaMailSearch).app === Apps.Gmail ||
            (v.fields as VespaEventSearch).app === Apps.GoogleCalendar,
        ),
      },
    }

    combineSpan?.setAttribute(
      "combined_result_count",
      combinedResults?.root?.children?.length || 0,
    )
    combineSpan?.setAttribute(
      "combined_result_ids",
      JSON.stringify(
        combinedResults?.root?.children?.map(
          (r: VespaSearchResult) => (r.fields as any).docId,
        ) || [],
      ),
    )
    combineSpan?.end()

    if (!combinedResults.root.children.length) {
      Logger.info("No gmail or calendar events found")
      iterationSpan?.end()
      continue
    }

    // Prepare context for LLM
    const contextSpan = iterationSpan?.startSpan("build_context")
    const startIndex = isReasoning ? previousResultsLength : 0
    const initialContext = cleanContext(
      combinedResults?.root?.children
        ?.map(
          (v, i) =>
            `Index ${i + startIndex} \n ${answerContextMap(
              v as z.infer<typeof VespaSearchResultsSchema>,
              maxSummaryCount,
            )}`,
        )
        ?.join("\n"),
    )
    contextSpan?.setAttribute("context_length", initialContext?.length || 0)
    contextSpan?.setAttribute("context", initialContext || "")
    contextSpan?.setAttribute(
      "number_of_chunks",
      combinedResults?.root?.children?.length || 0,
    )
    contextSpan?.end()

    // Stream LLM response
    const ragSpan = iterationSpan?.startSpan("meeting_prompt_stream")
    const iterator = meetingPromptJsonStream(input, userCtx, initialContext, {
      stream: true,
      modelId: defaultBestModel,
      reasoning: isReasoning,
    })

    let buffer = ""
    let currentAnswer = ""
    let parsed = { answer: "" }
    let thinking = ""
    let reasoning = isReasoning
    let yieldedCitations = new Set<number>()
    const ANSWER_TOKEN = '"answer":'
    for await (const chunk of iterator) {
      if (chunk.text) {
        if (reasoning) {
          if (thinking && !chunk.text.includes(EndThinkingToken)) {
            thinking += chunk.text
            yield* checkAndYieldCitations(
              thinking,
              yieldedCitations,
              combinedResults?.root?.children,
              previousResultsLength,
            )
            yield { text: chunk.text, reasoning }
          } else {
            // first time
            const startThinkingIndex = chunk.text.indexOf(StartThinkingToken)
            if (
              startThinkingIndex !== -1 &&
              chunk.text.trim().length > StartThinkingToken.length
            ) {
              let token = chunk.text.slice(
                startThinkingIndex + StartThinkingToken.length,
              )
              if (chunk.text.includes(EndThinkingToken)) {
                token = chunk.text.split(EndThinkingToken)[0]
                thinking += token
              } else {
                thinking += token
              }
              yield* checkAndYieldCitations(
                thinking,
                yieldedCitations,
                combinedResults?.root?.children,
                previousResultsLength,
              )
              yield { text: token, reasoning }
            }
          }
        }
        if (reasoning && chunk.text.includes(EndThinkingToken)) {
          reasoning = false
          chunk.text = chunk.text.split(EndThinkingToken)[1].trim()
        }
        if (!reasoning) {
          buffer += chunk.text
          try {
            parsed = jsonParseLLMOutput(buffer, ANSWER_TOKEN)
            // If we have a null answer, break this inner loop and continue outer loop
            // seen some cases with just "}"
            if (parsed.answer === null || parsed.answer === "}") {
              break
            }

            // If we have an answer and it's different from what we've seen
            if (parsed.answer && currentAnswer !== parsed.answer) {
              if (currentAnswer === "") {
                // First valid answer - send the whole thing
                yield { text: parsed.answer }
              } else {
                // Subsequent chunks - send only the new part
                const newText = parsed.answer.slice(currentAnswer.length)
                yield { text: newText }
              }
              yield* checkAndYieldCitations(
                parsed.answer,
                yieldedCitations,
                combinedResults?.root?.children,
                previousResultsLength,
              )
              currentAnswer = parsed.answer
            }
          } catch (e) {
            // If we can't parse the JSON yet, continue accumulating
            continue
          }
        }
      }

      if (chunk.cost) {
        costArr.push(chunk.cost)
        yield { cost: chunk.cost }
      }
    }
    ragSpan?.end()
    if (parsed.answer) {
      ragSpan?.setAttribute("answer_found", true)
      iterationSpan?.end()
      Logger.debug(`Ending rootSpan at ${new Date().toISOString()}`)
      rootSpan?.end()
      eventRagSpan?.end()
      return
    }
    // only increment in the case of reasoning
    if (isReasoning) {
      previousResultsLength += combinedResults?.root?.children?.length || 0
      iterationSpan?.setAttribute(
        "previous_results_length",
        previousResultsLength,
      )
    }
    iterationSpan?.end()
  }

  const noAnswerSpan = rootSpan?.startSpan("no_answer_response")
  const searchSummary = getSearchRangeSummary(from, to, direction, noAnswerSpan)
  const totalCost = costArr.reduce((a, b) => a + b, 0)
  noAnswerSpan?.setAttribute("search_summary", searchSummary)
  noAnswerSpan?.setAttribute("total_cost", totalCost)
  yield {
    text: `I searched your calendar events and emails ${searchSummary} but couldn't find any relevant meetings. Please try rephrasing your query.`,
    cost: totalCost,
  }
  noAnswerSpan?.end()
  rootSpan?.end()
  eventRagSpan?.end()
}

export async function* UnderstandMessageAndAnswer(
  email: string,
  userCtx: string,
  message: string,
  classification: TemporalClassifier,
  messages: Message[],
  alpha: number,
  passedSpan?: Span,
): AsyncIterableIterator<
  ConverseResponse & { citation?: { index: number; item: any } }
> {
  passedSpan?.setAttribute("email", email)
  passedSpan?.setAttribute("message", message)
  passedSpan?.setAttribute(
    "temporal_direction",
    classification.direction || "none",
  )
  passedSpan?.setAttribute("alpha", alpha)
  passedSpan?.setAttribute("message_count", messages.length)
  // user is talking about an event
  if (classification.direction !== null) {
    Logger.info(
      `User is talking about an event in calendar, so going to look at calendar with direction: ${classification.direction}`,
    )
    const eventRagSpan = passedSpan?.startSpan("event_time_expansion")
    eventRagSpan?.setAttribute("comment", "event time expansion")
    return yield* generatePointQueryTimeExpansion(
      message,
      messages,
      classification,
      email,
      userCtx,
      alpha,
      chatPageSize,
      maxDefaultSummary,
      eventRagSpan,
    )
  } else {
    Logger.info(
      "default case, trying to do iterative RAG with query rewriting and time filtering for answering users query",
    )
    const ragSpan = passedSpan?.startSpan("iterative_rag")
    ragSpan?.setAttribute("comment", "iterative rag")
    // default case
    return yield* generateIterativeTimeFilterAndQueryRewrite(
      message,
      messages,
      email,
      userCtx,
      alpha,
      chatPageSize,
      3,
      maxDefaultSummary,
      ragSpan,
    )
  }
}

const handleError = (error: any) => {
  let errorMessage = "Something went wrong. Please try again."
  if (error?.code === OpenAIError.RateLimitError) {
    errorMessage = "Rate limit exceeded. Please try again later."
  } else if (error?.code === OpenAIError.InvalidAPIKey) {
    errorMessage =
      "Invalid API key provided. Please check your API key and ensure it is correct."
  }
  return errorMessage
}

const addErrMessageToMessage = async (
  lastMessage: SelectMessage,
  errorMessage: string,
) => {
  if (lastMessage.messageRole === MessageRole.User) {
    await updateMessageByExternalId(db, lastMessage?.externalId, {
      errorMessage,
    })
  }
}

export const MessageApi = async (c: Context) => {
  // we will use this in catch
  // if the value exists then we send the error to the frontend via it
  const tracer: Tracer = getTracer("chat")
  const rootSpan = tracer.startSpan("MessageApi")

  let stream: any
  let chat: SelectChat
  try {
    const { sub, workspaceId } = c.get(JwtPayloadKey)
    const email = sub
    rootSpan.setAttribute("email", email)
    rootSpan.setAttribute("workspaceId", workspaceId)

    // @ts-ignore
    const body = c.req.valid("query")
    let { message, chatId, modelId }: MessageReqType = body
    if (!message) {
      throw new HTTPException(400, {
        message: "Message is required",
      })
    }
    message = decodeURIComponent(message)
    rootSpan.setAttribute("message", message)

    const userAndWorkspace = await getUserAndWorkspaceByEmail(
      db,
      workspaceId,
      email,
    )
    const { user, workspace } = userAndWorkspace
    let messages: SelectMessage[] = []
    const costArr: number[] = []
    const ctx = userContext(userAndWorkspace)
    let chat: SelectChat

    const chatCreationSpan = rootSpan.startSpan("chat_creation")

    let title = ""
    if (!chatId) {
      const titleSpan = chatCreationSpan.startSpan("generate_title")
      // let llm decide a title
      const titleResp = await generateTitleUsingQuery(message, {
        modelId: ragPipelineConfig[RagPipelineStages.NewChatTitle].modelId,
        stream: false,
      })
      title = titleResp.title
      const cost = titleResp.cost
      if (cost) {
        costArr.push(cost)
        titleSpan.setAttribute("cost", cost)
      }
      titleSpan.setAttribute("title", title)
      titleSpan.end()

      let [insertedChat, insertedMsg] = await db.transaction(
        async (tx): Promise<[SelectChat, SelectMessage]> => {
          const chat = await insertChat(tx, {
            workspaceId: workspace.id,
            workspaceExternalId: workspace.externalId,
            userId: user.id,
            email: user.email,
            title,
            attachments: [],
          })

          const insertedMsg = await insertMessage(tx, {
            chatId: chat.id,
            userId: user.id,
            chatExternalId: chat.externalId,
            workspaceExternalId: workspace.externalId,
            messageRole: MessageRole.User,
            email: user.email,
            sources: [],
            message,
            modelId,
          })
          return [chat, insertedMsg]
        },
      )
      Logger.info(
        "First mesage of the conversation, successfully created the chat",
      )
      chat = insertedChat
      messages.push(insertedMsg) // Add the inserted message to messages array
      chatCreationSpan.end()
    } else {
      let [existingChat, allMessages, insertedMsg] = await db.transaction(
        async (tx): Promise<[SelectChat, SelectMessage[], SelectMessage]> => {
          // we are updating the chat and getting it's value in one call itself

          let existingChat = await updateChatByExternalId(db, chatId, {})
          let allMessages = await getChatMessages(tx, chatId)

          let insertedMsg = await insertMessage(tx, {
            chatId: existingChat.id,
            userId: user.id,
            workspaceExternalId: workspace.externalId,
            chatExternalId: existingChat.externalId,
            messageRole: MessageRole.User,
            email: user.email,
            sources: [],
            message,
            modelId,
          })
          return [existingChat, allMessages, insertedMsg]
        },
      )
      Logger.info("Existing conversation, fetched previous messages")
      messages = allMessages.concat(insertedMsg) // Update messages array
      chat = existingChat
      chatCreationSpan.end()
    }
    return streamSSE(
      c,
      async (stream) => {
        const streamSpan = rootSpan.startSpan("stream_response")
        streamSpan.setAttribute("chatId", chat.externalId)
        try {
          if (!chatId) {
            const titleUpdateSpan = streamSpan.startSpan("send_title_update")
            await stream.writeSSE({
              data: title,
              event: ChatSSEvents.ChatTitleUpdate,
            })
            titleUpdateSpan.end()
          }

          Logger.info("Chat stream started")
          // we do not set the message Id as we don't have it
          await stream.writeSSE({
            event: ChatSSEvents.ResponseMetadata,
            data: JSON.stringify({
              chatId: chat.externalId,
            }),
          })

          const messagesWithNoErrResponse = messages
            .slice(0, messages.length - 1)
            .filter((msg) => !msg?.errorMessage)
            .map((m) => ({
              role: m.messageRole as ConversationRole,
              content: [{ text: m.message }],
            }))

          Logger.info(
            "Checking if answer is in the conversation or a mandatory query rewrite is needed before RAG",
          )
          const searchOrAnswerIterator =
            generateSearchQueryOrAnswerFromConversation(message, ctx, {
              modelId:
                ragPipelineConfig[RagPipelineStages.AnswerOrSearch].modelId,
              stream: true,
              json: true,
              reasoning:
                ragPipelineConfig[RagPipelineStages.AnswerOrSearch].reasoning,
              messages: messagesWithNoErrResponse,
            })

          // TODO: for now if the answer is from the conversation itself we don't
          // add any citations for it, we can refer to the original message for citations
          // one more bug is now llm automatically copies the citation text sometimes without any reference
          // leads to [NaN] in the answer
          let currentAnswer = ""
          let answer = ""
          let citations = []
          let citationMap: Record<number, number> = {}
          let parsed = { answer: "", queryRewrite: "", temporalDirection: null }
          let thinking = ""
          let reasoning =
            ragPipelineConfig[RagPipelineStages.AnswerOrSearch].reasoning
          let buffer = ""
          const conversationSpan = streamSpan.startSpan("conversation_search")
          for await (const chunk of searchOrAnswerIterator) {
            if (chunk.text) {
              if (reasoning) {
                if (thinking && !chunk.text.includes(EndThinkingToken)) {
                  thinking += chunk.text
                  stream.writeSSE({
                    event: ChatSSEvents.Reasoning,
                    data: chunk.text,
                  })
                } else {
                  // first time
                  if (!chunk.text.includes(StartThinkingToken)) {
                    let token = chunk.text
                    if (chunk.text.includes(EndThinkingToken)) {
                      token = chunk.text.split(EndThinkingToken)[0]
                      thinking += token
                    } else {
                      thinking += token
                    }
                    stream.writeSSE({
                      event: ChatSSEvents.Reasoning,
                      data: token,
                    })
                  }
                }
              }
              if (reasoning && chunk.text.includes(EndThinkingToken)) {
                reasoning = false
                chunk.text = chunk.text.split(EndThinkingToken)[1].trim()
              }
              if (!reasoning) {
                buffer += chunk.text
                try {
                  parsed = jsonParseLLMOutput(buffer)
                  if (parsed.answer && currentAnswer !== parsed.answer) {
                    if (currentAnswer === "") {
                      Logger.info(
                        "We were able to find the answer/respond to users query in the conversation itself so not applying RAG",
                      )
                      stream.writeSSE({
                        event: ChatSSEvents.Start,
                        data: "",
                      })
                      // First valid answer - send the whole thing
                      stream.writeSSE({
                        event: ChatSSEvents.ResponseUpdate,
                        data: parsed.answer,
                      })
                    } else {
                      // Subsequent chunks - send only the new part
                      const newText = parsed.answer.slice(currentAnswer.length)
                      stream.writeSSE({
                        event: ChatSSEvents.ResponseUpdate,
                        data: newText,
                      })
                    }
                    currentAnswer = parsed.answer
                  }
                } catch (err) {
                  const errMessage = (err as Error).message
                  Logger.error(
                    err,
                    `Error while parsing LLM output ${errMessage}`,
                  )
                  continue
                }
              }
            }
            if (chunk.cost) {
              costArr.push(chunk.cost)
            }
          }

          conversationSpan.setAttribute("answer_found", parsed.answer)
          conversationSpan.setAttribute("answer", answer)
          conversationSpan.setAttribute("query_rewrite", parsed.queryRewrite)
          conversationSpan.end()

          if (parsed.answer === null || parsed.answer === "") {
            const ragSpan = streamSpan.startSpan("rag_processing")
            if (parsed.queryRewrite) {
              Logger.info(
                `The query is ambigious and requires a mandatory query rewrite from the existing conversation / recent messages ${parsed.queryRewrite}`,
              )
              message = parsed.queryRewrite
              Logger.info(`Rewritten query: ${message}`)
              ragSpan.setAttribute("query_rewrite", parsed.queryRewrite)
            } else {
              Logger.info(
                "There was no need for a query rewrite and there was no answer in the conversation, applying RAG",
              )
            }
            const classification: TemporalClassifier = {
              direction: parsed.temporalDirection,
            }
            const understandSpan = ragSpan.startSpan("understand_message")
            const iterator = UnderstandMessageAndAnswer(
              email,
              ctx,
              message,
              classification,
              messagesWithNoErrResponse,
              0.5,
              understandSpan,
            )
            stream.writeSSE({
              event: ChatSSEvents.Start,
              data: "",
            })

            answer = ""
            thinking = ""
            reasoning = isReasoning
            citations = []
            citationMap = {}
            let citationValues: Record<number, string> = {}
            for await (const chunk of iterator) {
              if (chunk.text) {
                if (chunk.reasoning) {
                  thinking += chunk.text
                  stream.writeSSE({
                    event: ChatSSEvents.Reasoning,
                    data: chunk.text,
                  })
                  // reasoningSpan.end()
                }
                if (!chunk.reasoning) {
                  answer += chunk.text
                  stream.writeSSE({
                    event: ChatSSEvents.ResponseUpdate,
                    data: chunk.text,
                  })
                }
              }
              if (chunk.cost) {
                costArr.push(chunk.cost)
              }
              if (chunk.citation) {
                const { index, item } = chunk.citation
                citations.push(item)
                citationMap[index] = citations.length - 1
                Logger.info(
                  `Found citations and sending it, current count: ${citations.length}`,
                )
                stream.writeSSE({
                  event: ChatSSEvents.CitationsUpdate,
                  data: JSON.stringify({
                    contextChunks: citations,
                    citationMap,
                  }),
                })
                citationValues[index] = item
              }
            }
            understandSpan.setAttribute("citation_count", citations.length)
            understandSpan.setAttribute(
              "citation_map",
              JSON.stringify(citationMap),
            )
            understandSpan.setAttribute(
              "citation_values",
              JSON.stringify(citationValues),
            )
            understandSpan.end()
            const answerSpan = ragSpan.startSpan("process_final_answer")
            answerSpan.setAttribute(
              "final_answer",
              processMessage(answer, citationMap),
            )
            answerSpan.setAttribute("actual_answer", answer)
            answerSpan.setAttribute("final_answer_length", answer.length)
            answerSpan.end()
            ragSpan.end()
          } else if (parsed.answer) {
            answer = parsed.answer
          }
          if (answer) {
            // TODO: incase user loses permission
            // to one of the citations what do we do?
            // somehow hide that citation and change
            // the answer to reflect that
            const msg = await insertMessage(db, {
              chatId: chat.id,
              userId: user.id,
              workspaceExternalId: workspace.externalId,
              chatExternalId: chat.externalId,
              messageRole: MessageRole.Assistant,
              email: user.email,
              sources: citations,
              message: processMessage(answer, citationMap),
              thinking,
              modelId:
                ragPipelineConfig[RagPipelineStages.AnswerOrRewrite].modelId,
            })
            Logger.info(`Inserted trace for message ${msg.externalId}`)
            await stream.writeSSE({
              event: ChatSSEvents.ResponseMetadata,
              data: JSON.stringify({
                chatId: chat.externalId,
                messageId: msg.externalId,
              }),
            })
            const endSpan = streamSpan.startSpan("send_end_event")
            await stream.writeSSE({
              data: "",
              event: ChatSSEvents.End,
            })
            endSpan.end()
            streamSpan.end()
            rootSpan.end()
            const traceJson = tracer.serializeToJson()
            await insertChatTrace({
              workspaceId: workspace.id,
              userId: user.id,
              chatId: chat.id,
              messageId: msg.id,
              chatExternalId: chat.externalId,
              email: user.email,
              messageExternalId: msg.externalId,
              traceJson,
            })
          } else {
            const errorSpan = streamSpan.startSpan("handle_no_answer")
            const allMessages = await getChatMessages(db, chat?.externalId)
            const lastMessage = allMessages[allMessages.length - 1]
            await stream.writeSSE({
              event: ChatSSEvents.ResponseMetadata,
              data: JSON.stringify({
                chatId: chat.externalId,
                messageId: lastMessage.externalId,
              }),
            })
            await stream.writeSSE({
              event: ChatSSEvents.Error,
              data: "Error while trying to answer",
            })
            // Add the error message to last user message
            await addErrMessageToMessage(
              lastMessage,
              "Error while trying to answer",
            )

            await stream.writeSSE({
              data: "",
              event: ChatSSEvents.End,
            })
            errorSpan.end()
            streamSpan.end()
            rootSpan.end()
            const traceJson = tracer.serializeToJson()
            await insertChatTrace({
              workspaceId: workspace.id,
              userId: user.id,
              chatId: chat.id,
              messageId: lastMessage.id,
              chatExternalId: chat.externalId,
              email: user.email,
              messageExternalId: lastMessage.externalId,
              traceJson,
            })
          }
        } catch (error) {
          const streamErrorSpan = streamSpan.startSpan("handle_stream_error")
          streamErrorSpan.addEvent("error", {
            message: getErrorMessage(error),
            stack: (error as Error).stack || "",
          })
          const errFomMap = handleError(error)
          const allMessages = await getChatMessages(db, chat?.externalId)
          const lastMessage = allMessages[allMessages.length - 1]
          await stream.writeSSE({
            event: ChatSSEvents.ResponseMetadata,
            data: JSON.stringify({
              chatId: chat.externalId,
              messageId: lastMessage.externalId,
            }),
          })
          await stream.writeSSE({
            event: ChatSSEvents.Error,
            data: errFomMap,
          })

          // Add the error message to last user message
          await addErrMessageToMessage(lastMessage, errFomMap)

          await stream.writeSSE({
            data: "",
            event: ChatSSEvents.End,
          })
          Logger.error(
            error,
            `Streaming Error: ${(error as Error).message} ${(error as Error).stack}`,
          )
          streamErrorSpan.end()
          streamSpan.end()
        }
      },
      async (err, stream) => {
        const streamErrorSpan = rootSpan.startSpan(
          "handle_stream_callback_error",
        )
        streamErrorSpan.addEvent("error", {
          message: getErrorMessage(err),
          stack: (err as Error).stack || "",
        })
        const errFromMap = handleError(err)
        const allMessages = await getChatMessages(db, chat?.externalId)
        const lastMessage = allMessages[allMessages.length - 1]
        await stream.writeSSE({
          event: ChatSSEvents.ResponseMetadata,
          data: JSON.stringify({
            chatId: chat.externalId,
            messageId: lastMessage.externalId,
          }),
        })
        await stream.writeSSE({
          event: ChatSSEvents.Error,
          data: errFromMap,
        })
        // Add the error message to last user message
        await addErrMessageToMessage(lastMessage, errFromMap)

        await stream.writeSSE({
          data: "",
          event: ChatSSEvents.End,
        })
        Logger.error(
          err,
          `Streaming Error: ${err.message} ${(err as Error).stack}`,
        )
        streamErrorSpan.end()
      },
    )
  } catch (error) {
    const errorSpan = rootSpan.startSpan("handle_top_level_error")
    errorSpan.addEvent("error", {
      message: getErrorMessage(error),
      stack: (error as Error).stack || "",
    })
    const errMsg = getErrorMessage(error)
    // TODO: add more errors like bedrock, this is only openai
    const errFromMap = handleError(error)
    // @ts-ignore
    if (chat?.externalId) {
      const allMessages = await getChatMessages(db, chat?.externalId)
      // Add the error message to last user message
      const lastMessage = allMessages[allMessages.length - 1]
      await stream.writeSSE({
        event: ChatSSEvents.ResponseMetadata,
        data: JSON.stringify({
          chatId: chat.externalId,
          messageId: lastMessage.externalId,
        }),
      })
      await addErrMessageToMessage(lastMessage, errFromMap)
    }
    if (error instanceof APIError) {
      // quota error
      if (error.status === 429) {
        Logger.error(error, "You exceeded your current quota")
        if (stream) {
          await stream.writeSSE({
            event: ChatSSEvents.Error,
            data: errFromMap,
          })
        }
      }
    } else {
      Logger.error(error, `Message Error: ${errMsg} ${(error as Error).stack}`)
      throw new HTTPException(500, {
        message: "Could not create message or Chat",
      })
    }
    errorSpan.end()
    rootSpan.end()
  }
}

// We support both retrying of already valid assistant respone & retrying of an error
// When the assitant gives error, that error message is stored in the user query's message object of that respective user query
// On the frontend, an error message can be seen from the assistant's side, but it is not really present in the DB, it is taken from the user query's errorMessage property
// On retry of that error, we send the user message itself again (like asking the same query again)
// If the retry is successful and we get a valid response, we store that message inside DB with a 'createdAt' value just 1 unit ahead of the respective user query's createdAt value
// This is done to maintain the order of user-assistant message pattern in messages which helps both in the frontend and server logic
// If the retry also fails, we do the same thing, storing error message in the user query's respective message object
// If a retry fails on a completely valid assistant response, the error is shown in the UI but not stored anywhere, we retain the valid response (can be seen after reload)
export const MessageRetryApi = async (c: Context) => {
  const tracer: Tracer = getTracer("chat")
  const rootSpan = tracer.startSpan("MessageRetryApi")
  try {
    // @ts-ignore
    const body = c.req.valid("query")
    const { messageId } = body
    const { sub, workspaceId } = c.get(JwtPayloadKey)
    const email = sub
    rootSpan.setAttribute("email", email)
    rootSpan.setAttribute("workspaceId", workspaceId)
    rootSpan.setAttribute("messageId", messageId)

    const costArr: number[] = []
    // Fetch the original message
    const fetchMessageSpan = rootSpan.startSpan("fetch_original_message")
    const originalMessage = await getMessageByExternalId(db, messageId)
    if (!originalMessage) {
      const errorSpan = fetchMessageSpan.startSpan("message_not_found")
      errorSpan.addEvent("error", { message: "Message not found" })
      errorSpan.end()
      fetchMessageSpan.end()
      throw new HTTPException(404, { message: "Message not found" })
    }
    const isUserMessage = originalMessage.messageRole === "user"
    fetchMessageSpan.setAttribute("isUserMessage", isUserMessage)
    fetchMessageSpan.end()

    // Fetch conversation history
    const conversationSpan = rootSpan.startSpan("fetch_conversation")
    let conversation = await getChatMessagesBefore(
      db,
      originalMessage.chatId,
      originalMessage.createdAt,
    )
    // This !isUserMessage is useful for the case when the user retries the error he gets on the very first user query
    // Becoz on retry of the error, there will be no conversation availble as there wouldn't be anything before the very first query
    // And for retry on error, we use the user query itself
    if (!isUserMessage && (!conversation || !conversation.length)) {
      const errorSpan = conversationSpan.startSpan("no_conversation")
      errorSpan.addEvent("error", {
        message: "Could not fetch previous messages",
      })
      errorSpan.end()
      conversationSpan.end()
      throw new HTTPException(400, {
        message: "Could not fetch previous messages",
      })
    }
    conversationSpan.setAttribute("conversationLength", conversation.length)
    conversationSpan.end()

    // Use the same modelId
    const modelId = originalMessage.modelId as Models

    // Get user and workspace
    const userAndWorkspace = await getUserAndWorkspaceByEmail(
      db,
      workspaceId,
      email,
    )
    const { user, workspace } = userAndWorkspace
    const ctx = userContext(userAndWorkspace)

    let newCitations: Citation[] = []
    // the last message before our assistant's message was the user's message
    const prevUserMessage = isUserMessage
      ? originalMessage
      : conversation[conversation.length - 1]
    // we are trying to retry the first assistant's message
    if (conversation.length === 1) {
      conversation = []
    }
    if (!prevUserMessage.message) {
      const errorSpan = rootSpan.startSpan("invalid_user_chat")
      errorSpan.addEvent("error", {
        message: "Cannot retry the message, invalid user chat",
      })
      errorSpan.end()
      throw new HTTPException(400, {
        message: "Cannot retry the message, invalid user chat",
      })
    }

    return streamSSE(
      c,
      async (stream) => {
        const streamSpan = rootSpan.startSpan("stream_response")
        streamSpan.setAttribute("chatId", originalMessage.chatExternalId)
        try {
          let message = prevUserMessage.message
          const convWithNoErrMsg = isUserMessage
            ? conversation
                .filter((con) => !con?.errorMessage)
                .map((m) => ({
                  role: m.messageRole as ConversationRole,
                  content: [{ text: m.message }],
                }))
            : conversation
                .slice(0, conversation.length - 1)
                .filter((con) => !con?.errorMessage)
                .map((m) => ({
                  role: m.messageRole as ConversationRole,
                  content: [{ text: m.message }],
                }))
          Logger.info(
            "retry: Checking if answer is in the conversation or a mandatory query rewrite is needed before RAG",
          )
          const searchSpan = streamSpan.startSpan("conversation_search")
          const searchOrAnswerIterator =
            generateSearchQueryOrAnswerFromConversation(message, ctx, {
              modelId:
                ragPipelineConfig[RagPipelineStages.AnswerOrSearch].modelId,
              stream: true,
              json: true,
              reasoning:
                ragPipelineConfig[RagPipelineStages.AnswerOrSearch].reasoning,
              messages: convWithNoErrMsg,
            })
          let currentAnswer = ""
          let answer = ""
          let citations: number[] = []
          let citationMap: Record<number, number> = {}
          let parsed = { answer: "", queryRewrite: "", temporalDirection: null }
          let thinking = ""
          let reasoning =
            ragPipelineConfig[RagPipelineStages.AnswerOrSearch].reasoning
          let buffer = ""
          for await (const chunk of searchOrAnswerIterator) {
            if (chunk.text) {
              if (reasoning) {
                if (thinking && !chunk.text.includes(EndThinkingToken)) {
                  thinking += chunk.text
                  stream.writeSSE({
                    event: ChatSSEvents.Reasoning,
                    data: chunk.text,
                  })
                } else {
                  // first time
                  if (!chunk.text.includes(StartThinkingToken)) {
                    let token = chunk.text
                    if (chunk.text.includes(EndThinkingToken)) {
                      token = chunk.text.split(EndThinkingToken)[0]
                      thinking += token
                    } else {
                      thinking += token
                    }
                    stream.writeSSE({
                      event: ChatSSEvents.Reasoning,
                      data: token,
                    })
                  }
                }
              }
              if (reasoning && chunk.text.includes(EndThinkingToken)) {
                reasoning = false
                chunk.text = chunk.text.split(EndThinkingToken)[1].trim()
              }
              buffer += chunk.text
              if (!reasoning) {
                try {
                  parsed = jsonParseLLMOutput(buffer)
                  if (parsed.answer && currentAnswer !== parsed.answer) {
                    if (currentAnswer === "") {
                      Logger.info(
                        "retry: We were able to find the answer/respond to users query in the conversation itself so not applying RAG",
                      )
                      stream.writeSSE({
                        event: ChatSSEvents.Start,
                        data: "",
                      })
                      // First valid answer - send the whole thing
                      stream.writeSSE({
                        event: ChatSSEvents.ResponseUpdate,
                        data: parsed.answer,
                      })
                    } else {
                      // Subsequent chunks - send only the new part
                      const newText = parsed.answer.slice(currentAnswer.length)
                      stream.writeSSE({
                        event: ChatSSEvents.ResponseUpdate,
                        data: newText,
                      })
                    }
                    currentAnswer = parsed.answer
                  }
                } catch (err) {
                  const errMessage = (err as Error).message
                  Logger.error(
                    err,
                    `Error while parsing LLM output ${errMessage}`,
                  )
                  continue
                }
              }
            }
            if (chunk.cost) {
              costArr.push(chunk.cost)
            }
          }
          searchSpan.setAttribute("answer_found", parsed.answer)
          searchSpan.setAttribute("answer", answer)
          searchSpan.setAttribute("query_rewrite", parsed.queryRewrite)
          searchSpan.end()

          if (parsed.answer === null) {
            const ragSpan = streamSpan.startSpan("rag_processing")
            if (parsed.queryRewrite) {
              Logger.info(
                "retry: The query is ambigious and requires a mandatory query rewrite from the existing conversation / recent messages",
              )
              message = parsed.queryRewrite
              ragSpan.setAttribute("query_rewrite", parsed.queryRewrite)
            } else {
              Logger.info(
                "retry: There was no need for a query rewrite and there was no answer in the conversation, applying RAG",
              )
            }
            const classification: TemporalClassifier = {
              direction: parsed.temporalDirection,
            }
            const understandSpan = ragSpan.startSpan("understand_message")
            const iterator = UnderstandMessageAndAnswer(
              email,
              ctx,
              message,
              classification,
              convWithNoErrMsg,
              0.5,
              understandSpan,
            )
            // throw new Error("Hello, how are u doing?")
            stream.writeSSE({
              event: ChatSSEvents.Start,
              data: "",
            })
            answer = ""
            thinking = ""
            reasoning = isReasoning
            citations = []
            citationMap = {}
            let citationValues: Record<number, string> = {}
            for await (const chunk of iterator) {
              if (chunk.text) {
                if (chunk.reasoning) {
                  thinking += chunk.text
                  stream.writeSSE({
                    event: ChatSSEvents.Reasoning,
                    data: chunk.text,
                  })
                }
                if (!chunk.reasoning) {
                  answer += chunk.text
                  stream.writeSSE({
                    event: ChatSSEvents.ResponseUpdate,
                    data: chunk.text,
                  })
                }
              }
              if (chunk.cost) {
                costArr.push(chunk.cost)
              }
              if (chunk.citation) {
                const { index, item } = chunk.citation
                citations.push(item)
                citationMap[index] = citations.length - 1
                Logger.info(
                  `retry: Found citations and sending it, current count: ${citations.length}`,
                )
                stream.writeSSE({
                  event: ChatSSEvents.CitationsUpdate,
                  data: JSON.stringify({
                    contextChunks: citations,
                    citationMap,
                  }),
                })
                citationValues[index] = item
              }
            }
            understandSpan.setAttribute("citation_count", citations.length)
            understandSpan.setAttribute(
              "citation_map",
              JSON.stringify(citationMap),
            )
            understandSpan.setAttribute(
              "citation_values",
              JSON.stringify(citationValues),
            )
            understandSpan.end()
            const answerSpan = ragSpan.startSpan("process_final_answer")
            answerSpan.setAttribute(
              "final_answer",
              processMessage(answer, citationMap),
            )
            answerSpan.setAttribute("actual_answer", answer)
            answerSpan.setAttribute("final_answer_length", answer.length)
            answerSpan.end()
            ragSpan.end()
          } else if (parsed.answer) {
            answer = parsed.answer
          }
          // Retry on an error case
          // Error is retried and now assistant has a response
          // Inserting a new assistant message here, replacing the error message.
          const insertSpan = streamSpan.startSpan("insert_assistant_message")
          if (isUserMessage) {
            let msg = await db.transaction(
              async (tx): Promise<SelectMessage> => {
                // Remove the err message from the user message
                await updateMessage(tx, messageId, {
                  errorMessage: "",
                })
                // Insert the new assistant response
                const msg = await insertMessage(tx, {
                  chatId: originalMessage.chatId,
                  userId: user.id,
                  workspaceExternalId: workspace.externalId,
                  chatExternalId: originalMessage.chatExternalId,
                  messageRole: MessageRole.Assistant,
                  email: user.email,
                  sources: citations,
                  message: processMessage(answer, citationMap),
                  thinking,
                  modelId:
                    ragPipelineConfig[RagPipelineStages.AnswerOrRewrite]
                      .modelId,
                  // The createdAt for this response which was error before
                  // should be just 1 unit more than the respective user query's createdAt value
                  // This is done to maintain order of user-assistant pattern of messages in UI
                  createdAt: new Date(
                    new Date(originalMessage.createdAt).getTime() + 1,
                  ),
                })
                return msg
              },
            )
            await stream.writeSSE({
              event: ChatSSEvents.ResponseMetadata,
              data: JSON.stringify({
                chatId: originalMessage.chatExternalId,
                messageId: msg.externalId,
              }),
            })
          } else {
            Logger.info(
              `Updated trace for message ${originalMessage.externalId}`,
            )
            insertSpan.setAttribute("message_id", originalMessage.externalId)
            await updateMessage(db, messageId, {
              message: processMessage(answer, citationMap),
              updatedAt: new Date(),
              sources: citations,
            })
          }
          insertSpan.end()
          const endSpan = streamSpan.startSpan("send_end_event")
          await stream.writeSSE({
            data: "",
            event: ChatSSEvents.End,
          })
          endSpan.end()
          streamSpan.end()
          rootSpan.end()
          const traceJson = tracer.serializeToJson()
          await updateChatTrace(
            originalMessage.chatExternalId,
            originalMessage.externalId,
            traceJson,
          )
        } catch (error) {
          const streamErrorSpan = streamSpan.startSpan("handle_stream_error")
          streamErrorSpan.addEvent("error", {
            message: getErrorMessage(error),
            stack: (error as Error).stack || "",
          })
          const errFromMap = handleError(error)
          await stream.writeSSE({
            event: ChatSSEvents.ResponseMetadata,
            data: JSON.stringify({
              chatId: originalMessage.chatExternalId,
              messageId: originalMessage.externalId,
            }),
          })
          await stream.writeSSE({
            event: ChatSSEvents.Error,
            data: errFromMap,
          })
          await addErrMessageToMessage(originalMessage, errFromMap)
          await stream.writeSSE({
            data: "",
            event: ChatSSEvents.End,
          })
          Logger.error(
            error,
            `Streaming  Streaming Error: ${(error as Error).message} ${(error as Error).stack}`,
          )
          streamErrorSpan.end()
          streamSpan.end()
          rootSpan.end()
        }
      },
      async (err, stream) => {
        const streamErrorSpan = rootSpan.startSpan(
          "handle_stream_callback_error",
        )
        streamErrorSpan.addEvent("error", {
          message: getErrorMessage(err),
          stack: (err as Error).stack || "",
        })
        const errFromMap = handleError(err)
        await stream.writeSSE({
          event: ChatSSEvents.ResponseMetadata,
          data: JSON.stringify({
            chatId: originalMessage.chatExternalId,
            messageId: originalMessage.externalId,
          }),
        })
        await stream.writeSSE({
          event: ChatSSEvents.Error,
          data: errFromMap,
        })
        await addErrMessageToMessage(originalMessage, errFromMap)
        await stream.writeSSE({
          data: "",
          event: ChatSSEvents.End,
        })
        Logger.error(
          err,
          `Streaming Error: ${err.message} ${(err as Error).stack}`,
        )
        streamErrorSpan.end()
        rootSpan.end()
      },
    )
  } catch (error) {
    const errorSpan = rootSpan.startSpan("handle_top_level_error")
    errorSpan.addEvent("error", {
      message: getErrorMessage(error),
      stack: (error as Error).stack || "",
    })
    const errMsg = getErrorMessage(error)
    Logger.error(
      error,
      `Message Retry Error: ${errMsg} ${(error as Error).stack}`,
    )
    throw new HTTPException(500, {
      message: "Could not retry message",
    })
  }
}<|MERGE_RESOLUTION|>--- conflicted
+++ resolved
@@ -1031,10 +1031,7 @@
         alpha,
         timestampRange: { to, from },
         notInMailLabels: ["CATEGORY_PROMOTIONS"],
-<<<<<<< HEAD
-=======
         span: emailSearchSpan,
->>>>>>> 14e6184e
       }),
     ])
     emailSearchSpan?.setAttribute(
